[package]
name = "curv"
version = "0.2.2"
edition = "2018"

[lib]
crate-type = ["lib"]

[features]
default = ["rust-gmp"]
ec_secp256k1 = ["rust-gmp" ,"ecc", "secp256k1"]
ec_ristretto = ["rust-gmp", "ecc" , "curve25519-dalek"]
ec_ed25519 = ["rust-gmp", "ecc" , "cryptoxide"]
ec_jubjub = ["rust-gmp", "ecc" , "pairing", "sapling-crypto"]
ecc = []
merkle = ["rust-crypto", "merkle-sha3"]

[dependencies]
rand = "0.6"
serde = { version = "1.0", features = ["derive"] }
zeroize = "0.10"
sha3 = "0.8.2"
sha2 = "0.8.0"
hmac = "0.7.1"
digest = "0.8.1"
hex = "^0.3"
<<<<<<< HEAD
merkle-sha3 = "^0.1"
blake2b_simd = "0.5.8"
lazy_static = "1.4"
=======
blake2b_simd = "0.5.7"
>>>>>>> 4d9f4958

[dependencies.rust-crypto]
version = "^0.2"
optional = true

[dependencies.merkle-sha3]
version = "^0.1"
optional = true

[dependencies.sapling-crypto]
git = "https://github.com/omershlo/librustzcash.git"
rev = "3e667406323430813f6dbae2a60b5a83046fa20a"
optional = true

[dependencies.pairing]
git = "https://github.com/omershlo/librustzcash.git"
rev = "3e667406323430813f6dbae2a60b5a83046fa20a"
optional = true

[dependencies.rust-gmp]
version = "0.5.0"
features = ["serde_support"]
git = "https://github.com/KZen-networks/rust-gmp"
optional = true

[dependencies.secp256k1]
version = "0.15.3"
features = ["serde"]
optional = true

[dependencies.curve25519-dalek]
version = "1.2.3"
optional = true

[dependencies.cryptoxide]
version = "0.1.2"
optional = true

[dev-dependencies]
<<<<<<< HEAD
serde_json = "1.0"
bincode = "1.1"
=======
bincode = "1.1"
serde_json = "1.0"
>>>>>>> 4d9f4958
<|MERGE_RESOLUTION|>--- conflicted
+++ resolved
@@ -8,7 +8,7 @@
 
 [features]
 default = ["rust-gmp"]
-ec_secp256k1 = ["rust-gmp" ,"ecc", "secp256k1"]
+ec_secp256k1 = ["rust-gmp" ,"ecc", "secp256k1", "merkle"]
 ec_ristretto = ["rust-gmp", "ecc" , "curve25519-dalek"]
 ec_ed25519 = ["rust-gmp", "ecc" , "cryptoxide"]
 ec_jubjub = ["rust-gmp", "ecc" , "pairing", "sapling-crypto"]
@@ -24,13 +24,8 @@
 hmac = "0.7.1"
 digest = "0.8.1"
 hex = "^0.3"
-<<<<<<< HEAD
-merkle-sha3 = "^0.1"
 blake2b_simd = "0.5.8"
 lazy_static = "1.4"
-=======
-blake2b_simd = "0.5.7"
->>>>>>> 4d9f4958
 
 [dependencies.rust-crypto]
 version = "^0.2"
@@ -70,10 +65,5 @@
 optional = true
 
 [dev-dependencies]
-<<<<<<< HEAD
-serde_json = "1.0"
-bincode = "1.1"
-=======
-bincode = "1.1"
-serde_json = "1.0"
->>>>>>> 4d9f4958
+bincode = "1.2.0"
+serde_json = "1.0"