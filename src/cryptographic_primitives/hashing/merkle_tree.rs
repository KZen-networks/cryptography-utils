--- conflicted
+++ resolved
@@ -23,10 +23,6 @@
 //impl <'a> MT256<'a>{
 impl MT256 {
     pub fn create_tree(vec: &[GE]) -> MT256 {
-<<<<<<< HEAD
-        let digest = Context::new(&SHA256);
-        let tree = MerkleTree::from_vec(digest.algorithm(), vec.to_vec());
-=======
         let digest = Sha3::keccak256();
         let mut array = [0u8; 32];
         let vec_bytes = (0..vec.len())
@@ -37,7 +33,7 @@
             })
             .collect::<Vec<[u8; 32]>>();
         let tree = MerkleTree::from_vec::<[u8; 32]>(digest, vec_bytes);
->>>>>>> c0afe51f
+
         MT256 { tree }
     }
 
