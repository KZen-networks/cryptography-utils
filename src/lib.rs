/*
    This file is part of Curv library
    Copyright 2018 by Kzen Networks
    (https://github.com/KZen-networks/curv)
    License MIT: <https://github.com/KZen-networks/curv/blob/master/LICENSE>
*/
#[macro_use]
extern crate serde_derive;

//#[cfg(feature = "ecc")]
pub mod elliptic;

#[cfg(feature = "ec_ristretto")]
mod curveristrettoinstance {
    pub use crate::elliptic::curves::curve_ristretto::FE;
    pub use crate::elliptic::curves::curve_ristretto::GE;
    pub use crate::elliptic::curves::curve_ristretto::PK;
    pub use crate::elliptic::curves::curve_ristretto::SK;
}

#[cfg(feature = "ec_ristretto")]
pub use self::curveristrettoinstance::*;


#[cfg(feature = "ec_secp256k1")]
mod secp256k1instance {
    pub use crate::elliptic::curves::secp256_k1::FE;
    pub use crate::elliptic::curves::secp256_k1::GE;
    pub use crate::elliptic::curves::secp256_k1::PK;
    pub use crate::elliptic::curves::secp256_k1::SK;
}

#[cfg(feature = "ec_secp256k1")]
pub use self::secp256k1instance::*;


#[cfg(feature = "ec_ed25519")]
mod ed25519instance {
    pub use crate::elliptic::curves::ed25519::FE;
    pub use crate::elliptic::curves::ed25519::GE;
    pub use crate::elliptic::curves::ed25519::PK;
    pub use crate::elliptic::curves::ed25519::SK;
}

#[cfg(feature = "ec_ed25519")]
pub use self::ed25519instance::*;

#[cfg(feature = "ec_jubjub")]
mod jubjubinstance {
    pub use crate::elliptic::curves::curve_jubjub::FE;
    pub use crate::elliptic::curves::curve_jubjub::GE;
    pub use crate::elliptic::curves::curve_jubjub::PK;
    pub use crate::elliptic::curves::curve_jubjub::SK;
}

#[cfg(feature = "ec_jubjub")]
pub use self::jubjubinstance::*;

#[cfg(any(feature = "ec_g1",feature = "ec_bls12_381"))]
mod bls12_381_instance {
    pub use crate::elliptic::curves::bls12_381::g1::FE;
    pub use crate::elliptic::curves::bls12_381::g1::GE;
    pub use crate::elliptic::curves::bls12_381::g1::PK;
    pub use crate::elliptic::curves::bls12_381::g1::SK;
}


#[cfg(any(feature = "ec_g1",feature = "ec_bls12_381"))]
pub use self::bls12_381_instance::*;

<<<<<<< HEAD


#[cfg(feature = "ec_g2")]
mod g2_instance {
    pub use crate::elliptic::curves::bls12_381::g2::FE;
    pub use crate::elliptic::curves::bls12_381::g2::GE;
    pub use crate::elliptic::curves::bls12_381::g2::PK;
    pub use crate::elliptic::curves::bls12_381::g2::SK;
}

#[cfg(feature = "ec_g2")]
pub use self::g2_instance::*;


=======
#[cfg(feature = "ec_p256")]
mod p256instance {
    pub use crate::elliptic::curves::p256::FE;
    pub use crate::elliptic::curves::p256::GE;
    pub use crate::elliptic::curves::p256::PK;
    pub use crate::elliptic::curves::p256::SK;
}

#[cfg(feature = "ec_p256")]
pub use self::p256instance::*;
>>>>>>> 03c904e2

#[cfg(feature = "rust-gmp")]
pub mod arithmetic;

#[cfg(feature = "rust-gmp")]
pub use crate::arithmetic::big_gmp::BigInt;

#[cfg(feature = "ecc")]
pub mod cryptographic_primitives;

#[derive(Copy, PartialEq, Eq, Clone, Debug)]
pub enum ErrorKey {
    InvalidPublicKey,
}

pub enum ErrorSS {
    VerifyShareError,
}<|MERGE_RESOLUTION|>--- conflicted
+++ resolved
@@ -68,7 +68,17 @@
 #[cfg(any(feature = "ec_g1",feature = "ec_bls12_381"))]
 pub use self::bls12_381_instance::*;
 
-<<<<<<< HEAD
+#[cfg(feature = "ec_p256")]
+mod p256instance {
+    pub use crate::elliptic::curves::p256::FE;
+    pub use crate::elliptic::curves::p256::GE;
+    pub use crate::elliptic::curves::p256::PK;
+    pub use crate::elliptic::curves::p256::SK;
+}
+
+#[cfg(feature = "ec_p256")]
+pub use self::p256instance::*;
+
 
 
 #[cfg(feature = "ec_g2")]
@@ -83,18 +93,6 @@
 pub use self::g2_instance::*;
 
 
-=======
-#[cfg(feature = "ec_p256")]
-mod p256instance {
-    pub use crate::elliptic::curves::p256::FE;
-    pub use crate::elliptic::curves::p256::GE;
-    pub use crate::elliptic::curves::p256::PK;
-    pub use crate::elliptic::curves::p256::SK;
-}
-
-#[cfg(feature = "ec_p256")]
-pub use self::p256instance::*;
->>>>>>> 03c904e2
 
 #[cfg(feature = "rust-gmp")]
 pub mod arithmetic;
