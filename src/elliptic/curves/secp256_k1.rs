--- conflicted
+++ resolved
@@ -16,7 +16,6 @@
 // The Public Key codec: Point <> SecretKey
 //
 
-<<<<<<< HEAD
 use std::fmt;
 use std::ops::{Add, Mul};
 use std::ptr;
@@ -27,16 +26,6 @@
 use lazy_static::lazy_static;
 use merkle::Hashable;
 use rand::thread_rng;
-=======
-use super::traits::{ECPoint, ECScalar};
-use crate::arithmetic::traits::{Converter, Modulo};
-use crate::cryptographic_primitives::hashing::hash_sha256::HSha256;
-use crate::cryptographic_primitives::hashing::traits::Hash;
-use crate::BigInt;
-use crate::ErrorKey;
-
-use rand::{thread_rng, Rng};
->>>>>>> 4d9f4958
 use secp256k1::constants::{
     CURVE_ORDER, GENERATOR_X, GENERATOR_Y, SECRET_KEY_SIZE, UNCOMPRESSED_PUBLIC_KEY_SIZE,
 };
@@ -48,21 +37,12 @@
 use serde::{Deserialize, Deserializer};
 use zeroize::Zeroize;
 
-<<<<<<< HEAD
 use super::traits::{ECPoint, ECScalar};
 use crate::arithmetic::traits::{Converter, Modulo};
 use crate::cryptographic_primitives::hashing::hash_sha256::HSha256;
 use crate::cryptographic_primitives::hashing::traits::Hash;
 use crate::BigInt;
 use crate::ErrorKey;
-=======
-#[cfg(feature = "merkle")]
-use crypto::digest::Digest;
-#[cfg(feature = "merkle")]
-use crypto::sha3::Sha3;
-#[cfg(feature = "merkle")]
-use merkle::Hashable;
->>>>>>> 4d9f4958
 
 pub type SK = SecretKey;
 pub type PK = PublicKey;
@@ -445,19 +425,6 @@
     }
 }
 
-<<<<<<< HEAD
-=======
-static mut CONTEXT: Option<Secp256k1<VerifyOnly>> = None;
-pub fn get_context() -> &'static Secp256k1<VerifyOnly> {
-    static INIT_CONTEXT: Once = Once::new();
-    INIT_CONTEXT.call_once(|| unsafe {
-        CONTEXT = Some(Secp256k1::verification_only());
-    });
-    unsafe { CONTEXT.as_ref().unwrap() }
-}
-
-#[cfg(feature = "merkle")]
->>>>>>> 4d9f4958
 impl Hashable for Secp256k1Point {
     fn update_context(&self, context: &mut Sha3) {
         let bytes: Vec<u8> = self.pk_to_key_slice();
@@ -617,9 +584,9 @@
         let decoded: Secp256k1Point = serde_json::from_str(&encoded).unwrap();
         assert_eq!(decoded, pk);
 
-        // let encoded = bincode::serialize(&pk).unwrap();
-        // let decoded: Secp256k1Point = bincode::deserialize(encoded.as_slice()).unwrap();
-        // assert_eq!(decoded, pk);
+        let encoded = bincode::serialize(&pk).unwrap();
+        let decoded: Secp256k1Point = bincode::deserialize(encoded.as_slice()).unwrap();
+        assert_eq!(decoded, pk);
     }
 
     #[test]
@@ -651,41 +618,6 @@
         assert_eq!(r.y_coor().unwrap(), r_expected.y_coor().unwrap());
     }
 
-<<<<<<< HEAD
-=======
-    #[test]
-    fn deserialize_sk() {
-        let s = "\"1e240\"";
-        let dummy: Secp256k1Scalar = serde_json::from_str(s).expect("Failed in serialization");
-
-        let sk: Secp256k1Scalar = ECScalar::from(&BigInt::from(123456));
-
-        assert_eq!(dummy, sk);
-    }
-
-    #[test]
-    fn serialize_pk() {
-        let pk = Secp256k1Point::generator();
-        let x = pk.x_coor().unwrap();
-        let y = pk.y_coor().unwrap();
-        let s = serde_json::to_string(&pk).expect("Failed in serialization");
-
-        let expected = format!("{{\"x\":\"{}\",\"y\":\"{}\"}}", x.to_hex(), y.to_hex());
-        assert_eq!(s, expected);
-
-        let des_pk: Secp256k1Point = serde_json::from_str(&s).expect("Failed in serialization");
-        assert_eq!(des_pk.ge, pk.ge);
-    }
-
-    #[test]
-    fn bincode_pk() {
-        let pk = Secp256k1Point::generator();
-        let bin = bincode::serialize(&pk).unwrap();
-        let decoded: Secp256k1Point = bincode::deserialize(bin.as_slice()).unwrap();
-        assert_eq!(decoded, pk);
-    }
-
->>>>>>> 4d9f4958
     use crate::elliptic::curves::secp256_k1::{FE, GE};
     use crate::ErrorKey;
 
